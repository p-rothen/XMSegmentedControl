//
//  XMSegmentedControl.swift
//  XMSegmentedControl
//
//  Created by Xavier Merino on 9/29/15.
//  Updated by Xavier Merino on 9/23/16.
//  Swift 3
//  Copyright © 2015 Xavier Merino. All rights reserved.
//

import UIKit

///The delegate of `XMSegmentedControl` must adopt `XMSegmentedControlDelegate` protocol. It allows retrieving information on which segment was tapped.
public protocol XMSegmentedControlDelegate {
    /// Tells the delegate that a specific segment is now selected.
    func xmSegmentedControl(_ xmSegmentedControl: XMSegmentedControl, selectedSegment: Int)
}

/**
 Highlighted Styles for the selected segments.
 - Background: The background of the selected segment is highlighted.
 - TopEdge: The top edge of the selected segment is highlighted.
 - BottomEdge: The bottom edge of the selected segmenet is highlighted.
 */
public enum XMSelectedItemHighlightStyle {
    case background
    case topEdge
    case bottomEdge
}

/**
 Content Type for the segmented control.
 - Text: The segmented control displays only text.
 - Icon: The segmented control displays only icons/images.
 - Hybrid: The segmented control displays icons and text.
 - HybridVertical: The segmented control displays icons and text in vertical arrangement.
 */
public enum XMContentType {
    case text
    case icon
    case hybrid
    case hybridVertical
}

/**
 Content distribution for the segmented control
 - Fixed: The segmented control item has a fixed width at `totalWidth / 6`, where 6 is maximum number of segment items.
 - HalfFixed: The segmented control item has a width equal to `totalWidth / 6`, if number of segment items > 2, and `totalWidth / 4` otherwise.
 - Flexible: The segmented control item has a width equal to `totalWidth / segmentCount`
 */
public enum XMSegmentItemWidthDistribution {
    case fixed
    case halfFixed
    case flexible
}

@IBDesignable
open class XMSegmentedControl: UIView {

    open var delegate: XMSegmentedControlDelegate?
    fileprivate var highlightView: UIView!
    
    /**
     Defines the height of the highlighted edge if `selectedItemHighlightStyle` is either `TopEdge` or `BottomEdge`
     - Note: Changes only take place if `selectedItemHighlightStyle` is either `TopEdge` or `BottomEdge`
     */
    open var edgeHighlightHeight: CGFloat = 5.0
    
    /// Changes the background of the selected segment.
    @IBInspectable open var highlightColor = UIColor(red: 42/255, green: 132/255, blue: 210/255, alpha: 1) {
        didSet {
            self.update()
        }
    }
    
    /// Changes the font color or the icon tint color for the segments.
    @IBInspectable open var tint = UIColor.white {
        didSet {
            self.update()
        }
    }
    
    /// Changes the font color or the icon tint for the selected segment.
    @IBInspectable open var highlightTint = UIColor.white {
        didSet {
            self.update()
        }
    }
    
    /**
     Sets the segmented control content type to `Text` and uses the content of the array to create the segments.
     - Note: Only six elements will be displayed.
     */
    open var segmentTitle: [String] = []{
        didSet {
            segmentTitle = segmentTitle.count > 6 ? Array(segmentTitle[0..<6]) : segmentTitle
            contentType = .text
            self.update()
        }
    }
    
    /**
     Sets the segmented control content type to `Icon` and uses the content of the array to create the segments.
     - Note: Only six elements will be displayed.
     */
    open var segmentIcon: [UIImage] = []{
        didSet {
            segmentIcon = segmentIcon.count > 6 ? Array(segmentIcon[0..<6]) : segmentIcon
            contentType = .icon
            self.update()
        }
    }
    
    /**
     Sets the segmented control content type to `Hybrid` (i.e. displaying icons and text) and uses the content of the tuple to create the segments.
     - Note: Only six elements will be displayed.
     */
    open var segmentContent: (text: [String], icon: [UIImage]) = ([], []) {
        didSet {
            guard segmentContent.text.count == segmentContent.icon.count else {
                print("Text and Icon arrays out of sync.")
                return
            }

            if segmentContent.text.count > 6 {
                segmentContent.text = Array(segmentContent.text[0..<6])
            } else {
                segmentContent.text = segmentContent.text
            }

            if segmentContent.icon.count > 6 {
                segmentContent.icon = Array(segmentContent.icon[0..<6])
            } else {
                segmentContent.icon = segmentContent.icon
            }

            segmentContent.icon = segmentContent.icon.map(resizeImage)

            contentType = .hybrid
            self.update()
        }
    }

    /**
     Sets the segmented control content type to `HybridVertical` (i.e. displaying icons and text in vertical arrangement) and uses the content of the tuple to create the segments.
     - Note: Only six elements will be displayed.
     */

    open func setupVerticalSegmentContent(_ content: (text: [String], icon: [UIImage])) {
        segmentContent = content

        contentType = .hybridVertical
        self.update()
    }


    /// The segment index of the selected item. When set it animates the current highlight to the button with index = selectedSegment.
    open var selectedSegment: Int = 0 {
        didSet {
            func isUIButton(_ view: UIView) -> Bool {
                return view is UIButton ? true : false
            }
            UIView.animate(withDuration: 0.3, delay: 0, usingSpringWithDamping: 0.7, initialSpringVelocity: 0.7, options: UIViewAnimationOptions.curveEaseOut, animations: {
                switch(self.contentType) {
                case .icon, .hybrid, .hybridVertical:
                    ((self.subviews.filter(isUIButton)) as! [UIButton]).forEach {
                        if $0.tag == self.selectedSegment {
                            $0.tintColor = self.highlightTint
                            self.highlightView.frame.origin.x = $0.frame.origin.x
                        } else {
                            $0.tintColor = self.tint
                        }
                    }
                case .text:
                    ((self.subviews.filter(isUIButton)) as! [UIButton]).forEach {
                        if $0.tag == self.selectedSegment {
                            $0.setTitleColor(self.highlightTint, for: UIControlState())
                            self.highlightView.frame.origin.x = $0.frame.origin.x
                        } else {
                            $0.setTitleColor(self.tint, for: UIControlState())
                        }
                    }
                }

                }, completion:nil)
        }

    }

    /**
     Sets the font for the text displayed in the segmented control if `contentType` is `Text`
     - Note: Changes only take place if `contentType` is `Text`
     */
    open var font = UIFont(name: "AvenirNext-DemiBold", size: 15)!
    
    /// Sets the segmented control selected item highlight style to `Background`, `TopEdge` or `BottomEdge`.
    open var selectedItemHighlightStyle: XMSelectedItemHighlightStyle = .background
    
    /// Sets the segmented control content type to `Text` or `Icon`
    open var contentType: XMContentType = .text

    /// Sets the segmented control item width distribution to `Fixed`, `HalfFixed` or `Flexible`
    open var itemWidthDistribution:XMSegmentItemWidthDistribution = .flexible
    
    /// Initializes and returns a newly allocated XMSegmentedControl object with the specified frame rectangle. It sets the segments of the control from the given `segmentTitle` array and the highlight style for the selected item.
    public init (frame: CGRect, segmentTitle: [String], selectedItemHighlightStyle: XMSelectedItemHighlightStyle) {
        super.init (frame: frame)

        self.commonInit(segmentTitle, highlightStyle: selectedItemHighlightStyle)
    }
    
    /// Initializes and returns a newly allocated XMSegmentedControl object with the specified frame rectangle. It sets the segments of the control from the given `segmentIcon` array and the highlight style for the selected item.
    public init (frame: CGRect, segmentIcon: [UIImage], selectedItemHighlightStyle: XMSelectedItemHighlightStyle) {
        super.init (frame: frame)

        self.commonInit(segmentIcon, highlightStyle: selectedItemHighlightStyle)
    }
    
    /// Initializes and returns a newly allocated XMSegmentedControl object with the specified frame rectangle. It sets the segments of the control from the given `segmentContent` tuple and the highlight style for the selected item. Notice that the tuple consists of an array containing the titles and another array containing the icons. The two arrays must be the same size.
    public init (frame: CGRect, segmentContent: ([String], [UIImage]), selectedItemHighlightStyle: XMSelectedItemHighlightStyle) {
        super.init (frame: frame)

        self.commonInit(segmentContent, highlightStyle: selectedItemHighlightStyle)
    }

    /**
     Initializes and returns a newly allocated XMSegmentedControl object with the specified frame rectangle. It sets the segments of the control from the given `verticalSegmentContent` tuple and the highlight style for the selected item. Notice that the tuple consists of an array containing the titles and another array containing the icons. The two arrays must be the same size.

     The `contentType` is `HybridVertical`
    */
    public convenience init (frame: CGRect, verticalSegmentContent: ([String], [UIImage]), selectedItemHighlightStyle:XMSelectedItemHighlightStyle) {
        self.init (frame: frame, segmentContent: verticalSegmentContent, selectedItemHighlightStyle: selectedItemHighlightStyle)
        setupVerticalSegmentContent(verticalSegmentContent)
    }
    
    /// Common initializer.
    fileprivate func commonInit(_ data: Any, highlightStyle: XMSelectedItemHighlightStyle) {
        if let segmentTitle = data as? [String] {
            self.segmentTitle = segmentTitle
        } else if let segmentIcon = data as? [UIImage] {
            self.segmentIcon = segmentIcon
        } else if let segmentContent = data as? ([String], [UIImage]) {
            self.segmentContent = segmentContent
        }

        backgroundColor = UIColor(red: 45/255, green: 62/255, blue: 100/255, alpha: 1)
        selectedItemHighlightStyle = highlightStyle
    }
    
    public override init(frame: CGRect) {
        super.init(frame: frame)

        backgroundColor = UIColor(red: 45/255, green: 62/255, blue: 100/255, alpha: 1)
    }
    
    required public init?(coder aDecoder: NSCoder) {
        super.init(coder: aDecoder)

        backgroundColor = UIColor(red: 45/255, green: 62/255, blue: 100/255, alpha: 1)
    }
    
    /// Prepares the render of the view for the Storyboard.
    override open func prepareForInterfaceBuilder() {
        segmentTitle = ["Only", "For", "Show"]
        backgroundColor = UIColor(red: 45/255, green: 62/255, blue: 100/255, alpha: 1)
    }
    
    override open func layoutSubviews() {
        self.update()
    }
    
    /// Forces the segmented control to reload.
    open func update() {
        func addSegments(startingPosition starting: CGFloat, sections: Int, width: CGFloat, height: CGFloat) {
            for i in 0..<sections {
                let frame = CGRect(x: starting + (CGFloat(i) * width), y: 0, width: width, height: height)
                let tab = UIButton(type: UIButtonType.system)
                tab.frame = frame
                
                switch contentType {
                case .icon:
                    tab.imageEdgeInsets = UIEdgeInsets(top: 12, left: 12, bottom: 12, right: 12)
                    tab.imageView?.contentMode = UIViewContentMode.scaleAspectFit
                    tab.tintColor = i == selectedSegment ? highlightTint : tint
                    tab.setImage(segmentIcon[i], for: UIControlState())
                case .text:
                    tab.setTitle(segmentTitle[i], for: UIControlState())
                    tab.setTitleColor(i == selectedSegment ? highlightTint : tint, for: UIControlState())
                    tab.titleLabel?.font = font
                case .hybrid:
                    let insetAmount: CGFloat = 8 / 2.0
                    tab.imageEdgeInsets = UIEdgeInsetsMake(12, -insetAmount, 12, insetAmount)
                    tab.titleEdgeInsets = UIEdgeInsetsMake(0, insetAmount*2, 0, 0)
                    tab.contentEdgeInsets = UIEdgeInsetsMake(0, insetAmount, 0, insetAmount)
                    tab.contentHorizontalAlignment = .center
                    tab.setTitle(segmentContent.text[i], for: UIControlState())
                    tab.setImage(segmentContent.icon[i], for: UIControlState())
                    tab.titleLabel?.font = font
                    tab.imageView?.contentMode = .scaleAspectFit
                    tab.tintColor = i == selectedSegment ? highlightTint : tint
<<<<<<< HEAD
                case .HybridVertical:
=======
                case .hybridVertical:
>>>>>>> 7e849c01
                    let image: UIImage = segmentContent.icon[i]
                    let imageSize = image.size
                    let text: String = segmentContent.text[i]

                    let halfSizeFont = UIFont(name: font.fontName, size: font.pointSize / 2.0)
<<<<<<< HEAD
                    let textSize = NSString(string: text).sizeWithAttributes([NSFontAttributeName: halfSizeFont!])
=======
                    let textSize = NSString(string: text).size(attributes: [NSFontAttributeName: halfSizeFont])
>>>>>>> 7e849c01

                    let spacing: CGFloat = 12
                    let imageHorizontalInset: CGFloat = (width - imageSize.width)/2

                    tab.imageEdgeInsets = UIEdgeInsetsMake(spacing, imageHorizontalInset, spacing + textSize.height + edgeHighlightHeight, imageHorizontalInset)
                    tab.titleEdgeInsets = UIEdgeInsetsMake(spacing, -imageSize.width, -imageSize.height + spacing, 0)
<<<<<<< HEAD
                    tab.contentEdgeInsets = UIEdgeInsetsZero
                    tab.contentHorizontalAlignment = .Center
                    tab.contentVerticalAlignment = .Center
                    tab.setTitle(text, forState: .Normal)
                    tab.setImage(image, forState: .Normal)
                    tab.titleLabel?.font = halfSizeFont
                    tab.titleLabel?.textAlignment = .Center
                    tab.titleLabel?.numberOfLines = 0
                    tab.imageView?.contentMode = .ScaleAspectFit
=======
                    tab.contentEdgeInsets = UIEdgeInsets.zero
                    tab.contentHorizontalAlignment = .center
                    tab.contentVerticalAlignment = .center
                    tab.setTitle(text, for: .normal)
                    tab.setImage(image, for: .normal)
                    tab.titleLabel?.font = halfSizeFont
                    tab.titleLabel?.textAlignment = .center
                    tab.titleLabel?.numberOfLines = 0
                    tab.imageView?.contentMode = .scaleAspectFit
>>>>>>> 7e849c01
                    tab.tintColor = i == selectedSegment ? highlightTint : tint
                }
                
                tab.tag = i
<<<<<<< HEAD
                tab.addTarget(self, action: #selector(segmentPressed), forControlEvents: .TouchUpInside)
=======
                tab.addTarget(self, action: #selector(XMSegmentedControl.segmentPressed(_:)), for: .touchUpInside)
>>>>>>> 7e849c01
                self.addSubview(tab)
            }
        }
        
        func addHighlightView(startingPosition starting: CGFloat, width: CGFloat) {
            switch selectedItemHighlightStyle {
            case .background:
                highlightView = UIView(frame: CGRect(x: starting, y: 0, width: width, height: frame.height))
            case .topEdge:
                highlightView = UIView(frame: CGRect(x: starting, y: 0, width: width, height: edgeHighlightHeight))
            case .bottomEdge:
                highlightView = UIView(frame: CGRect(x: starting, y: frame.height - edgeHighlightHeight, width: width, height: edgeHighlightHeight))
            }

            highlightView.backgroundColor = highlightColor
            self.addSubview(highlightView)
        }
        
        (subviews as [UIView]).forEach { $0.removeFromSuperview() }
        let totalWidth = frame.width

        func startingPositionAndWidth(_ totalWidth: CGFloat, distribution: XMSegmentItemWidthDistribution, segmentCount: Int, selectedIndex: Int) -> (startingPosition: CGFloat, sectionWidth: CGFloat) {

            switch distribution {
            case .fixed:
                let width = totalWidth / 6
                let availableSpace = totalWidth - (width * CGFloat(segmentCount))
                let position = (totalWidth - availableSpace) / 2
                return (position, width)
            case .halfFixed:
                var width = totalWidth / 4
                if segmentCount > 2 {
                    width = totalWidth / 6
                }

                let availableSpace = totalWidth - (width * CGFloat(segmentCount))
                let position = (totalWidth - availableSpace) / 2
                return (position, width)
            case .flexible:
                let width = totalWidth / CGFloat(segmentCount)
                let position = CGFloat(selectedIndex) * width
                return (position, width)
            }
        }

        if contentType == .text {
            guard segmentTitle.count > 0 else {
                print("segment titles (segmentTitle) are not set")
                return
            }

            let tabBarSections = segmentTitle.count
            let sectionWidth = totalWidth / CGFloat(tabBarSections)
            addHighlightView(startingPosition: CGFloat(selectedSegment) * sectionWidth, width: sectionWidth)
            addSegments(startingPosition: 0, sections: tabBarSections, width: sectionWidth, height: frame.height)
        } else if contentType == .icon {
            let tabBarSections:Int = segmentIcon.count
            let positionWidth = startingPositionAndWidth(totalWidth, distribution: itemWidthDistribution, segmentCount: tabBarSections, selectedIndex: selectedSegment)
            addHighlightView(startingPosition: positionWidth.startingPosition, width: positionWidth.sectionWidth)
            addSegments(startingPosition: positionWidth.startingPosition, sections: tabBarSections, width: positionWidth.sectionWidth, height: self.frame.height)
        } else if contentType == .hybrid {
            let tabBarSections:Int = segmentContent.text.count
            let positionWidth = startingPositionAndWidth(totalWidth, distribution: itemWidthDistribution, segmentCount: tabBarSections, selectedIndex: selectedSegment)
            addHighlightView(startingPosition: positionWidth.startingPosition, width: positionWidth.sectionWidth)
            addSegments(startingPosition: 0, sections: tabBarSections, width: positionWidth.sectionWidth, height: self.frame.height)
        } else if contentType == .hybridVertical {
            let tabBarSections:Int = segmentContent.text.count
            let positionWidth = startingPositionAndWidth(totalWidth, distribution: itemWidthDistribution, segmentCount: tabBarSections, selectedIndex: selectedSegment)
            addHighlightView(startingPosition: positionWidth.startingPosition, width: positionWidth.sectionWidth)
            addSegments(startingPosition: positionWidth.startingPosition, sections: tabBarSections, width: positionWidth.sectionWidth, height: self.frame.height)
        }
    }
    
    /// Called whenever a segment is pressed. Sends the information to the delegate.
    @objc fileprivate func segmentPressed(_ sender: UIButton) {
        selectedSegment = sender.tag
        delegate?.xmSegmentedControl(self, selectedSegment: selectedSegment)
    }
    
    /// Press indexed tab
    open func pressTabWithIndex(_ index: Int) {
        for subview in self.subviews where subview.tag == index {
            if subview is UIButton {
                segmentPressed(subview as! UIButton)
                return
            }
        }
    }
    
<<<<<<< HEAD
    /// Scales an image if it's over the maximum size of `frame height / 2`. It takes into account alpha. And it uses the screen's scale to resize.
    private func resizeImage(image: UIImage) -> UIImage {
=======
    /// Scales an Image to the size provided. It takes into account alpha. And it uses the screen's scale to resize.
    fileprivate func resizeImage(_ image:UIImage) -> UIImage {
>>>>>>> 7e849c01
        let maxSize = CGSize(width: frame.height / 2, height: frame.height / 2)

        // If the original image is within the maximum size limit, just return immediately without manual scaling
        if image.size.width <= maxSize.width && image.size.height <= maxSize.height {
            return image
        }

        let ratio = image.size.width / image.size.height
        let size = CGSize(width: maxSize.width*ratio, height: maxSize.height)
        UIGraphicsBeginImageContextWithOptions(size, false, 0)
        image.draw(in: CGRect(origin: CGPoint.zero, size: size))
        let scaledImage = UIGraphicsGetImageFromCurrentImageContext()
        UIGraphicsEndImageContext()
        return scaledImage!
    }
}<|MERGE_RESOLUTION|>--- conflicted
+++ resolved
@@ -298,38 +298,19 @@
                     tab.titleLabel?.font = font
                     tab.imageView?.contentMode = .scaleAspectFit
                     tab.tintColor = i == selectedSegment ? highlightTint : tint
-<<<<<<< HEAD
-                case .HybridVertical:
-=======
                 case .hybridVertical:
->>>>>>> 7e849c01
                     let image: UIImage = segmentContent.icon[i]
                     let imageSize = image.size
                     let text: String = segmentContent.text[i]
 
                     let halfSizeFont = UIFont(name: font.fontName, size: font.pointSize / 2.0)
-<<<<<<< HEAD
-                    let textSize = NSString(string: text).sizeWithAttributes([NSFontAttributeName: halfSizeFont!])
-=======
                     let textSize = NSString(string: text).size(attributes: [NSFontAttributeName: halfSizeFont])
->>>>>>> 7e849c01
 
                     let spacing: CGFloat = 12
                     let imageHorizontalInset: CGFloat = (width - imageSize.width)/2
 
                     tab.imageEdgeInsets = UIEdgeInsetsMake(spacing, imageHorizontalInset, spacing + textSize.height + edgeHighlightHeight, imageHorizontalInset)
                     tab.titleEdgeInsets = UIEdgeInsetsMake(spacing, -imageSize.width, -imageSize.height + spacing, 0)
-<<<<<<< HEAD
-                    tab.contentEdgeInsets = UIEdgeInsetsZero
-                    tab.contentHorizontalAlignment = .Center
-                    tab.contentVerticalAlignment = .Center
-                    tab.setTitle(text, forState: .Normal)
-                    tab.setImage(image, forState: .Normal)
-                    tab.titleLabel?.font = halfSizeFont
-                    tab.titleLabel?.textAlignment = .Center
-                    tab.titleLabel?.numberOfLines = 0
-                    tab.imageView?.contentMode = .ScaleAspectFit
-=======
                     tab.contentEdgeInsets = UIEdgeInsets.zero
                     tab.contentHorizontalAlignment = .center
                     tab.contentVerticalAlignment = .center
@@ -339,16 +320,11 @@
                     tab.titleLabel?.textAlignment = .center
                     tab.titleLabel?.numberOfLines = 0
                     tab.imageView?.contentMode = .scaleAspectFit
->>>>>>> 7e849c01
                     tab.tintColor = i == selectedSegment ? highlightTint : tint
                 }
                 
                 tab.tag = i
-<<<<<<< HEAD
-                tab.addTarget(self, action: #selector(segmentPressed), forControlEvents: .TouchUpInside)
-=======
                 tab.addTarget(self, action: #selector(XMSegmentedControl.segmentPressed(_:)), for: .touchUpInside)
->>>>>>> 7e849c01
                 self.addSubview(tab)
             }
         }
@@ -438,13 +414,8 @@
         }
     }
     
-<<<<<<< HEAD
     /// Scales an image if it's over the maximum size of `frame height / 2`. It takes into account alpha. And it uses the screen's scale to resize.
-    private func resizeImage(image: UIImage) -> UIImage {
-=======
-    /// Scales an Image to the size provided. It takes into account alpha. And it uses the screen's scale to resize.
     fileprivate func resizeImage(_ image:UIImage) -> UIImage {
->>>>>>> 7e849c01
         let maxSize = CGSize(width: frame.height / 2, height: frame.height / 2)
 
         // If the original image is within the maximum size limit, just return immediately without manual scaling
